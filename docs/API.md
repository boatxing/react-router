--- conflicted
+++ resolved
@@ -4,11 +4,7 @@
   - [`<Router>`](#router)
   - [`<Link>`](#link)
   - [`<IndexLink>`](#indexlink)
-<<<<<<< HEAD
-  - [`withRouter`](#withRouter-component)
-=======
   - [`withRouter`](#withroutercomponent)
->>>>>>> c02c8468
   - [`<RouterContext>`](#routercontext)
     - [`context.router`](#contextrouter)
 
@@ -114,20 +110,7 @@
   * `hash`: A hash to put in the URL, e.g. `#a-hash`.
   * `state`: State to persist to the `location`.
 
-<<<<<<< HEAD
 _Note: React Router currently does not manage scroll position, and will not scroll to the element corresponding to the hash.
-=======
-##### `query` **([Deprecated](/upgrade-guides/v2.0.0.md#link-to-onenter-and-isactive-use-location-descriptors) see `to`)**
-An object of key:value pairs to be stringified.
-
-##### `hash` **([Deprecated](/upgrade-guides/v2.0.0.md#link-to-onenter-and-isactive-use-location-descriptors) see `to`)**
-A hash to put in the URL, e.g. `#a-hash`.
-
-_Note: React Router currently does not manage scroll position, and will not scroll to the element corresponding to the hash._
-
-##### `state` **([Deprecated](/upgrade-guides/v2.0.0.md#link-to-onenter-and-isactive-use-location-descriptors) see `to`)**
-State to persist to the `location`.
->>>>>>> c02c8468
 
 ##### `activeClassName`
 The className a `<Link>` receives when its route is active. No active class by default.
@@ -165,11 +148,7 @@
 An `<IndexLink>` is like a [`<Link>`](#link), except it is only active when the current route is exactly the linked route. It is equivalent to `<Link>` with the `onlyActiveOnIndex` prop set.
 
 ### `withRouter(component)`
-<<<<<<< HEAD
 A HoC (higher-order component) that wraps another component to provide `this.props.router`, `this.props.params`, and `this.props.location`. Pass in your component and it will return the wrapped component.
-=======
-A HoC (higher-order component) that wraps another component to provide `this.props.router`. Pass in your component and it will return the wrapped component.
->>>>>>> c02c8468
 
 ### `<RouterContext>`
 A `<RouterContext>` renders the component tree for a given router state. Its used by `<Router>` but also useful for server rendering and integrating in brownfield development.
